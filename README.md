--- conflicted
+++ resolved
@@ -1,9 +1,5 @@
+# debug_utils - DebugUtils for Flutter 🐞
 
-<<<<<<< HEAD
-# debug_utils - DebugUtils for Flutter 🐞
-=======
-A lightweight and flexible debug utility to improve logging in Flutter app development.
->>>>>>> eb1d0e07
 
 Lightweight, flexible logging utility for Flutter, engineered to make your debug logs clean, powerful, and context-rich without polluting production builds.
 
@@ -11,27 +7,19 @@
 
 ## 🚀 Features
 
-<<<<<<< HEAD
+
 - Logs **only** in debug mode ( zero overhead in release )
 - Multiple log levels: `debug`, `info`, `warning`, `error`
 - ISO 8601 timestamps for easy tracing
 - Support for custom tags to organize logs by modules or features
 - Integrates with `dart:developer` for IDE-friendly debugging
 - Easily extendable with custom loggers and formatters
-=======
-- Logs only when the app is running in debug mode  
-- Offers multiple log levels: info, warning, error, debug  
-- Includes ISO timestamps for better traceability  
-- Supports custom tags to give context to logs  
-- Integrates with `dart:developer` for IDE console visibility  
-- Provides a service layer (`DebugLoggerService`) for easy injection and testing  
->>>>>>> eb1d0e07
+
 
 ---
 
 ## 📦 Installation
 
-<<<<<<< HEAD
 Add the latest version to your `pubspec.yaml`:
 
 ```yaml
@@ -44,14 +32,6 @@
 ```bash
 flutter pub get
 ```
-=======
-Logging is essential during development. DebugUtils helps you:
-
-- Track app behavior with consistent log formatting  
-- Use severity levels and tags to quickly identify issues  
-- Replace scattered `print()` statements with structured logs  
-- Pause execution using breakpoints for deep debugging (`breakPoint: true`)  
->>>>>>> eb1d0e07
 
 ---
 
@@ -60,7 +40,6 @@
 Initialize the logger early in your app, ideally in `main()`:
 
 ```dart
-<<<<<<< HEAD
 import 'package:debug_utils/debug_utils.dart';
 
 void main() {
@@ -78,44 +57,22 @@
 
 AppLoggerPro.instance.error(
   'Failed to load user profile',
-=======
-final logger = DebugLoggerService();
-
-logger.log('User started checkout process', level: LogLevel.info);
-
-logger.log('Cart contains 3 items', level: LogLevel.debug, tag: 'CartModule');
-
-logger.log(
-  'Failed to load user profile',
-  level: LogLevel.error,
-  breakPoint: true,
->>>>>>> eb1d0e07
   tag: 'UserModule',
 );
 ```
 
-<<<<<<< HEAD
 **Expected output in debug console:**
 
 ```
 [2025-07-12T12:45:00.123Z][INFO] User started checkout process
 [2025-07-12T12:45:01.456Z][DEBUG] Cart contains 3 items
 [2025-07-12T12:45:02.789Z][ERROR][UserModule] Failed to load user profile
-=======
-### Output in the debug console:
-
-```
-[2025-06-21T12:45:00.123Z][INFO] User started checkout process  
-[2025-06-21T12:45:01.456Z][DEBUG] Cart contains 3 items  
-[2025-06-21T12:45:02.789Z][ERROR] Failed to load user profile  
->>>>>>> eb1d0e07
 ```
 
 ---
 
 ## 🎯 Why Choose debug_utils?
 
-<<<<<<< HEAD
 - **Zero noise in production:** Logs only appear in debug builds.
 - **Structured & searchable:** ISO timestamps and tags make filtering simple.
 - **Highly configurable:** Customize filters, formatters, and add your own loggers.
@@ -125,39 +82,9 @@
 ---
 
 ## 🧰 Advanced Usage
-=======
-This utility uses Dart’s `assert(() { ... return true; }());` to ensure logs only execute in debug mode.
-
-Each log entry includes:
-
-- ISO 8601 timestamp  
-- Log level in uppercase  
-- Optional tag for categorization  
-- Native integration with `dart:developer` for filtering in IDEs like VS Code or Android Studio  
-
-If `breakPoint: true` is set, execution will pause using `debugger()` — useful for setting logical breakpoints in code.
-
----
-
-## Project Structure
-
-```
-debug-utils-flutter/
-├── lib/
-│   └── example/
-│       └── debug_utils.dart      # Core logging utility
-│   └── main.dart                 # Example app
-├── analysis_options.yaml
-├── pubspec.yaml
-└── README.md
-```
-
----
->>>>>>> eb1d0e07
 
 You can provide a custom log filter to control which logs are emitted:
 
-<<<<<<< HEAD
 ```dart
 AppLoggerPro.init(
   forceDebugMode: true,
@@ -180,56 +107,30 @@
   forceDebugMode: true,
   debugLogger: multiLogger,
 );
-=======
-### Step 1: Clone the repository
-
-```bash
-git clone https://github.com/rafaelarango/debug-utils-flutter.git
-cd debug-utils-flutter
->>>>>>> eb1d0e07
 ```
 
 ---
 
 ## 🧪 Testing
 
-<<<<<<< HEAD
 The package includes comprehensive unit tests covering initialization, log filtering, formatting, and multi-logger behavior. Ensure you run:
-=======
-### Step 3: Run the example app
->>>>>>> eb1d0e07
 
 ```bash
 flutter test
 ```
 
-<<<<<<< HEAD
 before publishing.
-=======
-You’ll see the logs in your IDE’s debug console.  
-**Note:** Logs only appear in debug mode.
->>>>>>> eb1d0e07
 
 ---
 
 ## 🧑‍💻 About the Author
 
-<<<<<<< HEAD
 Created by [Rafael Arango Pérez](https://www.linkedin.com/in/rapzadev/), a Flutter engineer specializing in clean architecture, scalable mobile solutions, and developer productivity tools.
 
 Feel free to contribute or reach out on LinkedIn.
-=======
-Built by [Rafael Arango Pérez](https://www.linkedin.com/in/rapzadev/), Flutter developer focused on clean architecture, reusable code, and tools that boost productivity for mobile teams.
-
-Fork, use, or contribute! If you're building powerful apps or hiring Flutter engineers, feel free to connect.
->>>>>>> eb1d0e07
 
 ---
 
 ## 📄 License
 
-<<<<<<< HEAD
-This project is licensed under the MIT License - see the [LICENSE](LICENSE) file for details.
-=======
-MIT License. See the [LICENSE](LICENSE) file for details.
->>>>>>> eb1d0e07
+This project is licensed under the MIT License - see the [LICENSE](LICENSE) file for details.